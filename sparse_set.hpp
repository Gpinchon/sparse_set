--- conflicted
+++ resolved
@@ -27,14 +27,8 @@
     using value_type = Type;
     using size_type = decltype(Size);
 
-<<<<<<< HEAD
     constexpr sparse_set() noexcept;
     inline ~sparse_set() noexcept(std::is_nothrow_invocable_v<decltype(&sparse_set::clear), sparse_set>);
-=======
-    constexpr inline sparse_set() noexcept;
-    inline ~sparse_set()
-        noexcept(std::is_nothrow_invocable_v<decltype(&sparse_set::clear), sparse_set>);
->>>>>>> ec1f4178
 
     /** @return The maximum number of elements that can be inserted in the set*/
     [[nodiscard]] constexpr size_type max_size() const noexcept;
@@ -129,6 +123,7 @@
 
 template<typename Type, uint32_t Size>
 constexpr auto sparse_set<Type, Size>::at(size_type a_Index) -> value_type& {
+    //if a_Index out of bound or element empty, we should crash
     return _dense.at(_sparse.at(a_Index));
 }
 
